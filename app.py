from flask import Flask, request, jsonify, render_template, redirect, url_for, flash
import logging
from databasemanager import DatabaseManager
from rulebaseapp import RulebaseApp
import os
import json
from config import mongodb_link, secret_key, lab_values_collection

# Configure logging
logging.basicConfig(level=logging.DEBUG, format='%(asctime)s - %(levelname)s - %(message)s')

app = Flask(__name__)

# Set a secret key for the session
app.secret_key = secret_key  # Replace with a unique and secret key

# Configure logging
logging.basicConfig(level=logging.INFO)
app.logger.setLevel(logging.INFO)

class Controller:
    """
    Controller class that handles the routing and logic for the Flask application.
    """

    def __init__(self):
        try:
            self.db_manager = DatabaseManager(mongodb_link, 'ExpertSystem')
            self.rulebase_app = RulebaseApp(self.db_manager)
            self.lab_input_user_values_collection = self.db_manager.get_collection(lab_values_collection)
        except Exception as e:
            app.logger.error(f"Error connecting to MongoDB: {e}")
            exit(1)

# Initialize the Controller object at the application level
controller = Controller()

@app.route('/')
def index():
    """
    Renders the index page.
    """
    return render_template('index.html')

@app.route('/about')
def about():
    """
    Renders the about page.
    """
    return render_template('about.html')

@app.route('/rulebase', methods=['GET', 'POST'])
def rulebase():
    """
    Handles the rulebase page.
    - GET: Renders the rulebase page with mappings and ICD mappings.
    - POST: Saves the rulebase data and returns the result.
    """
    if request.method == 'POST':
        result = controller.db_manager.save_rulebase(request)
        return jsonify(result), 200 if result['status'] == 'success' else 500

    # Fetch mappings JSON for GET request -- these are the mappings for the ICD names and their codes
    mappings_path = os.path.join(app.root_path, 'static', 'mappings.json')
    icd_mappings_path = os.path.join(app.root_path, 'static', 'sortedIcdMappings.json')

    with open(mappings_path, 'r') as mappings_file:
        mappings = json.load(mappings_file)

    with open(icd_mappings_path, 'r') as icd_mappings_file:
        icd_mappings = json.load(icd_mappings_file)

    return render_template('rulebase.html', mappings=mappings, icd_mappings=icd_mappings)

@app.route('/lab_values', methods=['GET', 'POST'])
def lab_values():
    """
    Handles the lab values page.
    - GET: Renders the lab values page.
    - POST: Saves the lab values data and returns the result.
    """
    if request.method == 'POST':
        result = controller.db_manager.save_lab_values(request)
        return jsonify(result), 200 if result['status'] == 'success' else 500
    return render_template('lab_values.html')

@app.route('/view_rulebase', methods=['GET'])
def view_rulebase():
    """
    Renders the view rulebase page with all rules fetched from the database.
    """
    try:
        rules = controller.rulebase_app.get_all_rules()
        for rule in rules:
            app.logger.debug(f"Rule: {rule}")
        return render_template('view_rulebase.html', rules=rules)
    except Exception as e:
        app.logger.error(f"Error fetching rules: {e}")
        return jsonify({'status': 'error', 'message': str(e)}), 500

@app.route('/delete_rule/<disease_code>', methods=['POST'])
def delete_rule(disease_code):
    """
    Deletes a rule based on the disease code and redirects to the view rulebase page.
    """
    try:
        controller.rulebase_app.delete_rule(disease_code)
        return redirect(url_for('view_rulebase'))
    except Exception as e:
        app.logger.error(f"Error deleting rule: {e}")
        return jsonify({'status': 'error', 'message': str(e)}), 500

@app.route('/view_patient_data', methods=['GET', 'POST'])
def view_patient_data():
    """
    Handles the view patient data page.
    - GET: Renders the view patient data page with all patient data.
    - POST: Searches for a specific patient by ID and renders the page with the found patient data.
    """
    try:
        if request.method == 'POST':
            patient_id = request.form.get('patient_id')
            if patient_id:
                # Query MongoDB to find the patient by ID
                found_patient = controller.lab_input_user_values_collection.find_one({'patient_id': patient_id})
                if found_patient:
                    return render_template('view_patient_data.html', patient_data=[found_patient])
                else:
                    return render_template('view_patient_data.html', patient_data=[], message=f"Patient with ID {patient_id} not found.")
        
        # Fetch all patient data from the User_Input_Lab_Values collection
        patient_data = list(controller.lab_input_user_values_collection.find())
        
        # Sort patient data by patient ID
        patient_data.sort(key=lambda x: x['patient_id'])

        # Fetch all patient data from the User_Input_Lab_Values collection
        patient_data = list(controller.lab_input_user_values_collection.find())
        
        # Sort patient data by patient ID
        patient_data.sort(key=lambda x: x['patient_id'])

        return render_template('view_patient_data.html', patient_data=patient_data)
    except Exception as e:
        app.logger.error(f"Error fetching patient data: {e}")
        return jsonify({'status': 'error', 'message': str(e)}), 500
<<<<<<< HEAD
    
    
=======

>>>>>>> 12a9a4f7
@app.route('/edit_rule/<rule_id>', methods=['GET'])
def edit_rule(rule_id):
    rule = controller.rulebase_app.get_rule_by_id(rule_id)
    if rule:
        # Fetch mappings JSON for GET request -- these are the mappings for the ICD names and their codes
        mappings_path = os.path.join(app.root_path, 'static', 'mappings.json')
        icd_mappings_path = os.path.join(app.root_path, 'static', 'sortedIcdMappings.json')

        with open(mappings_path, 'r') as mappings_file:
            mappings = json.load(mappings_file)

        with open(icd_mappings_path, 'r') as icd_mappings_file:
            icd_mappings = json.load(icd_mappings_file)

        return render_template('edit_rule.html', rule=rule, mappings=mappings, icd_mappings=icd_mappings)
    else:
        flash('Rule not found', 'error')
        return redirect(url_for('view_rulebase'))

@app.route('/update_rule/<rule_id>', methods=['POST'])
def update_rule(rule_id):
    rule = controller.rulebase_app.get_rule_by_id(rule_id)
    if not rule:
        flash('Rule not found', 'error')
        return redirect(url_for('view_rulebase'))

    # Update the rule with the form data
    rule.category = request.form['category']
    rule.disease_codes = request.form.getlist('disease_codes[]')
    rule.disease_names = request.form.getlist('disease_names[]')

    # Clear existing rules and conditions
    rule.rules = []

    # Iterate over the rules and conditions
    rule_count = len(request.form.getlist('conditions[1][]'))
    for rule_index in range(1, rule_count + 1):
        conditions = request.form.getlist(f'conditions[{rule_index}][]')
        parameters = request.form.getlist(f'parameters[{rule_index}][]')
        units = request.form.getlist(f'units[{rule_index}][]')
        age_min = request.form.getlist(f'age_min[{rule_index}][]')
        age_max = request.form.getlist(f'age_max[{rule_index}][]')
        genders = request.form.getlist(f'genders[{rule_index}][]')

        rule_entry = {
            'conditions': [],
            'rule_id': rule_index
        }

        for condition_index in range(len(conditions)):
            condition = {
                'type': conditions[condition_index],
                'parameter': parameters[condition_index],
                'unit': units[condition_index],
                'age_min': int(age_min[condition_index]) if age_min[condition_index] else None,
                'age_max': int(age_max[condition_index]) if age_max[condition_index] else None,
                'gender': genders[condition_index]
            }

            if conditions[condition_index] == 'range':
                condition['min_value'] = float(request.form.getlist(f'min_values[{rule_index}][]')[condition_index]) if request.form.getlist(f'min_values[{rule_index}][]')[condition_index] else None
                condition['max_value'] = float(request.form.getlist(f'max_values[{rule_index}][]')[condition_index]) if request.form.getlist(f'max_values[{rule_index}][]')[condition_index] else None
            elif conditions[condition_index] == 'comparison':
                condition['operator'] = request.form.getlist(f'operators[{rule_index}][]')[condition_index]
                condition['comparison_value'] = float(request.form.getlist(f'comparison_values[{rule_index}][]')[condition_index]) if request.form.getlist(f'comparison_values[{rule_index}][]')[condition_index] else None
            elif conditions[condition_index] == 'time-dependent' or conditions[condition_index] == 'timedependent':
                condition['operator'] = request.form.getlist(f'operators[{rule_index}][]')[condition_index]
                condition['comparison_time_value'] = float(request.form.getlist(f'comparison_time_values[{rule_index}][]')[condition_index]) if request.form.getlist(f'comparison_time_values[{rule_index}][]')[condition_index] else None
                condition['time'] = int(request.form.getlist(f'time_values[{rule_index}][]')[condition_index]) if request.form.getlist(f'time_values[{rule_index}][]')[condition_index] else None

            rule_entry['conditions'].append(condition)

        rule.rules.append(rule_entry)

    # Save the updated rule
    result = controller.rulebase_app.update_rule(rule_id, rule.category, rule.disease_names, rule.disease_codes, rule.rules)
    if result['status'] == 'success':
        flash('Rule updated successfully', 'success')
    else:
        flash('Failed to update rule', 'error')

    return redirect(url_for('view_rulebase'))

if __name__ == '__main__':
    app.run(host='0.0.0.0', port=5000, debug=True)<|MERGE_RESOLUTION|>--- conflicted
+++ resolved
@@ -134,22 +134,13 @@
         # Sort patient data by patient ID
         patient_data.sort(key=lambda x: x['patient_id'])
 
-        # Fetch all patient data from the User_Input_Lab_Values collection
-        patient_data = list(controller.lab_input_user_values_collection.find())
-        
-        # Sort patient data by patient ID
-        patient_data.sort(key=lambda x: x['patient_id'])
-
         return render_template('view_patient_data.html', patient_data=patient_data)
     except Exception as e:
         app.logger.error(f"Error fetching patient data: {e}")
         return jsonify({'status': 'error', 'message': str(e)}), 500
-<<<<<<< HEAD
+
     
     
-=======
-
->>>>>>> 12a9a4f7
 @app.route('/edit_rule/<rule_id>', methods=['GET'])
 def edit_rule(rule_id):
     rule = controller.rulebase_app.get_rule_by_id(rule_id)
